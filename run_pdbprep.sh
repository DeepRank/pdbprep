#!/bin/bash

# replace this by the path of your PRAS executable
PRAS_exec="/home/joao/github/Pras_Server/Pras_Server_C++/PRAS"
pdbtools_folder="0_pdbtools"
pras_folder="1_pras"
pdb2pqr_folder="2_pdb2pqr"
protonation_folder="3_protonation"
with_Hs_folder="4_ready_to_minimize"


assert_file_exists () {
    if [ ! -x "$1" ]; then
        echo "ERROR: $1 does not exist or is not executable."
        exit 1
    fi
}


do_pdbtools() {
    # basic initial preparion of the PDBs:
    filename="${1##*/}"
    basename="${filename%.*}"
    pdbtoolsout="${pdbtools_folder}/${basename}.pdb"
    # removes non coordinate lines for simplicity
    pdb_keepcoord.py $1 |\
    # removes waters
    pdb_delresname.py |\
    # converts residue names to standard names, ex: MSE to MET
    pdb_rplresname.py |\
    # selects most probable alternative location
    pdb_selaltloc.py |\
    # fixes inserts
    pdb_fixinsert.py |\
    # sort chains and resides, necessary for OpenMM
    pdb_sort.py |\
    # renumber residues from 1
    pdb_reres.py |\
    # renumber atoms from 1
    pdb_reatom.py |\
    # tidy cleans the PDB, adds TER, etc.
    pdb_tidy.py > $pdbtoolsout
}

do_pras() {
    # Adds missing heavy atoms, which generally are many.
    # Does NOT perform any sidechain rotation or sidechain packing.
    # In this stage, metal ions and ligands are lost.
    pdbtoolsout="${pdbtools_folder}/${1}.pdb"
    prasout="${pras_folder}/${1}.pdb"
    $PRAS_exec \
        -i $pdbtoolsout \
        -o $prasout \
        -f none \
        -r yes \
        -m yes \
        -l no \
        -h no \
        -p no \
        -s no > /dev/null
}

do_pdb2pqr() {
    # Calculates the protonation states.
    pdb2pqrout="${pdb2pqr_folder}/${1}.pdb"
    pdb2pqrlog="${pdb2pqr_folder}/${1}.log"
    pdb2pqr $prasout $pdb2pqrout \
        --ff=AMBER \
        --nodebump \
        --keep-chain \
        --log-level CRITICAL > /dev/null
}

do_protonation() {
    # Reads the calculated protonation states and generates a JSON file
    # with that information. The JSON will be given to OpenMM Modeller to correctly
    # place the hydrogen atoms according to the pdb2pqr calculations.
    pdb2pqrout="${pdb2pqr_folder}/${1}.pdb"
    protonationout="${protonation_folder}/${1}.json"
    detect_protonation.py $pdb2pqrout $protonationout
}

do_add_hydrogens() {
    # Add hydrogens to the models using OpenMM Modeller and the same forcefield
    # that will be used for the MD minimization.
    prasout="${pras_folder}/${1}.pdb"
    protonationout="${protonation_folder}/${1}.json"
    add_ff_hydrogens.py $prasout $protonationout $with_Hs_folder
}

do_clean() {
    # cleans the temporary PDB files and leaves only the final PDBs with the
    # forcefield hydrogen atoms.
    pdbtoolsout="${pdbtools_folder}/${1}.pdb"
    prasout="${pras_folder}/${1}.pdb"
    pdb2pqrout="${pdb2pqr_folder}/${1}.pdb"
    pdb2pqrlog="${pdb2pqr_folder}/${1}.log"
    protonationout="${protonation_folder}/${1}.json"

    rm $pdbtoolsout $prasout $pdb2pqrout $pdb2pqrlog $protonationout
}

prepare_pdb() {

    filename="${1##*/}"
    basename="${filename%.*}"
    echo "processing ${basename}..."
    do_pdbtools $1 && \
    do_pras $basename && \
    do_pdb2pqr $basename && \
    do_protonation $basename && \
    do_add_hydrogens $basename  && \
    do_clean $basename
    # the clean step takes place only for those successfully treated PDBS.
    # PDBs where errors occurred remain in their intermediate folders.
}

if [[ -z $1 ]]; then
    echo "ERROR: You need to give an input pdb list."
    exit 1
fi
assert_file_exists $PRAS_exec

reset_folders=(\
    $pdbtools_folder \
    $pras_folder \
    $pdb2pqr_folder \
    $protonation_folder \
    )
for folder in ${reset_folders[@]}
do
    if [ -d $folder ]
    then
        rm -r $folder
    fi
    mkdir -p $folder
done

<<<<<<< HEAD

=======
mkdir -p $with_Hs_folder
>>>>>>> c0b1620a

if [ -z $2 ]
then
    ncores=1
else
    ncores=$2
fi

echo "performing with ${ncores} CPUS.."
for pdb in `cat $1`
do
   if [[ -f "$with_Hs_folder/${pdb##*/}" ]]; then
       echo "${pdb##*/} exists in the $with_Hs_folder/ folder, skipping..."
   else
   prepare_pdb $pdb &
   if [[ $(jobs -r -p | wc -l) -ge $ncores ]]; then wait -n; fi
   fi
done
wait
echo "all done"<|MERGE_RESOLUTION|>--- conflicted
+++ resolved
@@ -136,11 +136,7 @@
     mkdir -p $folder
 done
 
-<<<<<<< HEAD
-
-=======
 mkdir -p $with_Hs_folder
->>>>>>> c0b1620a
 
 if [ -z $2 ]
 then
