Prepare PDB files for MD minimization with OpenMM Amber14 forcefield.

# 1. Install dependencies

Install the following dependencies in the same Python environment:

1. Install OpenMM: `conda install -c conda-forge openmm`
1. Install chardet: `conda install chardet`
1. Install pdb2pqr: `pip install pdb2pqr`
1. Install @joaomcteixeira fork of the `Pras_Server` as follows:

```bash
# ensure to install the fork outside the `pdbprep` repository, if needed,
# navigate to the parent directy in case you are in the `pdbprep` repository
# folder
cd ..

# clone the fork and compile the software
git clone https://github.com/joaomcteixeira/Pras_Server
cd Pras_Server
git fetch
git checkout nolog
cd Pras_Server_C++
g++ -std=c++17 src/*.cpp -o PRAS
```

Why the fork? Because in the fork's branch the logging operations were removed
to avoid writing thousand of log files to disk. All credit about PRAS should be
given to the original authors:

* https://github.com/osita-sunday-nnyigide/Pras_Server
* https://pubs.acs.org/doi/10.1021/acs.jcim.2c00571

# 2. Give execution permission to files

In the current `pdbprep` repository folder, give the necessary permissions to
the `*.py` and `.sh` files:

- If you're still on the Pras folder: `cd ../pdbprep`
- Give permission: `chmod u+x *.py pdb_prepare.sh`

The `pdb_*.py` files were adapted from the `pdb-tools` project from Alexandre
Bonvin lab.

http://www.bonvinlab.org/pdb-tools/

Here, @joaomcteixeira modifed the scripts reducing their versatility to
improve their speed. Hence, the `pdb-tools` scripts provided here won't work
outside the `pdbprep` context. If you want to use `pdb-tools` for any other need,
install the official package `pip install pdb-tools`, and cite the original work.

<<<<<<< HEAD
If PRAS was not placed in the default location (as suggested above), add the
absolute path to the PRAS file in the `pdb_prepare.sh` file (edit line 4 of the
`.sh` file).
=======
```
echo "export PATH=\$PATH:`pwd`" >> .bashrc
```
>>>>>>> d985e20b

# 3. Prepare PDBs

## 3.1 source the `setup.sh` file

From within the `pdbprep` folder, source the `setup.sh` file: `source setupt.sh`.
You need to perform this operation every time you want to use `pdbprep` in a new
terminal window.

## 3.2 Prepare the PDB files

To prepare the PDB files:

1. Navigate to the folder where you want the new PDBs to be saved.
1. create a file with the list of paths to the input PDB files.
You can use `ls path/to/my/pdbs/*.pdb > pdblist` from command-line
or create a new file and paste `path/to/my/pdbs/*.pdb` inside.
1. run `pdb_prepare.sh pdblist <N>`, where `N` is the numbers of threads you want to use.

The script will create a series of folders for the different steps. If
everything goes okay, temporary PDBs will be deleted and only those in the last
folder `4_ready_to_minimize` will be saved. If something goes wrong with a
PDB, its intermediate temporary files won't be deleted and we can check them
afterwards.

<<<<<<< HEAD
Several comments in the `pdb_prepare.sh` file explain the process.

# 4. Troubleshooting

## 4.1 Can't find Python

In case the script can find the Python interpreter, type `whereis python` (or
`which python`) and update the python path in the `shabang` of the `*.py` files
accordingly.
=======
Several comments in the `pdb_prepare.sh` file explain the process.
>>>>>>> d985e20b
<|MERGE_RESOLUTION|>--- conflicted
+++ resolved
@@ -49,21 +49,14 @@
 outside the `pdbprep` context. If you want to use `pdb-tools` for any other need,
 install the official package `pip install pdb-tools`, and cite the original work.
 
-<<<<<<< HEAD
-If PRAS was not placed in the default location (as suggested above), add the
-absolute path to the PRAS file in the `pdb_prepare.sh` file (edit line 4 of the
+Add the absolute path to the PRAS file in the `pdb_prepare.sh` file (edit line 4 of the
 `.sh` file).
-=======
-```
-echo "export PATH=\$PATH:`pwd`" >> .bashrc
-```
->>>>>>> d985e20b
 
 # 3. Prepare PDBs
 
 ## 3.1 source the `setup.sh` file
 
-From within the `pdbprep` folder, source the `setup.sh` file: `source setupt.sh`.
+From within the `pdbprep` folder, source the `setup.sh` file: `source setup.sh`.
 You need to perform this operation every time you want to use `pdbprep` in a new
 terminal window.
 
@@ -83,8 +76,8 @@
 PDB, its intermediate temporary files won't be deleted and we can check them
 afterwards.
 
-<<<<<<< HEAD
 Several comments in the `pdb_prepare.sh` file explain the process.
+
 
 # 4. Troubleshooting
 
@@ -92,7 +85,4 @@
 
 In case the script can find the Python interpreter, type `whereis python` (or
 `which python`) and update the python path in the `shabang` of the `*.py` files
-accordingly.
-=======
-Several comments in the `pdb_prepare.sh` file explain the process.
->>>>>>> d985e20b
+accordingly.